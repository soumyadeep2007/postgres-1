--- conflicted
+++ resolved
@@ -8,13 +8,6 @@
 top_builddir = ../../../..
 include $(top_builddir)/src/Makefile.global
 
-<<<<<<< HEAD
-OBJS = brindesc.o clogdesc.o committsdesc.o dbasedesc.o genericdesc.o \
-	   gindesc.o gistdesc.o hashdesc.o heapdesc.o logicalmsgdesc.o \
-	   mxactdesc.o nbtdesc.o relmapdesc.o replorigindesc.o seqdesc.o \
-	   smgrdesc.o spgdesc.o standbydesc.o tblspcdesc.o xactdesc.o xlogdesc.o \
-	   zedstoredesc.o
-=======
 OBJS = \
 	brindesc.o \
 	clogdesc.o \
@@ -36,7 +29,7 @@
 	standbydesc.o \
 	tblspcdesc.o \
 	xactdesc.o \
-	xlogdesc.o
->>>>>>> 830d1c73
+	xlogdesc.o \
+	zedstoredesc.o
 
 include $(top_srcdir)/src/backend/common.mk